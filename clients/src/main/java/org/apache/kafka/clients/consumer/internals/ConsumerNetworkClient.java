/**
 * Licensed to the Apache Software Foundation (ASF) under one or more contributor license agreements. See the NOTICE
 * file distributed with this work for additional information regarding copyright ownership. The ASF licenses this file
 * to You under the Apache License, Version 2.0 (the "License"); you may not use this file except in compliance with the
 * License. You may obtain a copy of the License at
 *
 * http://www.apache.org/licenses/LICENSE-2.0
 *
 * Unless required by applicable law or agreed to in writing, software distributed under the License is distributed on
 * an "AS IS" BASIS, WITHOUT WARRANTIES OR CONDITIONS OF ANY KIND, either express or implied. See the License for the
 * specific language governing permissions and limitations under the License.
 */
package org.apache.kafka.clients.consumer.internals;

import org.apache.kafka.clients.ClientRequest;
import org.apache.kafka.clients.ClientResponse;
import org.apache.kafka.clients.KafkaClient;
import org.apache.kafka.clients.Metadata;
import org.apache.kafka.clients.RequestCompletionHandler;
import org.apache.kafka.common.Node;
import org.apache.kafka.common.errors.DisconnectException;
import org.apache.kafka.common.errors.TimeoutException;
import org.apache.kafka.common.errors.WakeupException;
import org.apache.kafka.common.protocol.ApiKeys;
import org.apache.kafka.common.requests.AbstractRequest;
import org.apache.kafka.common.requests.RequestHeader;
import org.apache.kafka.common.requests.RequestSend;
import org.apache.kafka.common.utils.Time;
import org.slf4j.Logger;
import org.slf4j.LoggerFactory;

import java.io.Closeable;
import java.io.IOException;
import java.util.ArrayList;
import java.util.HashMap;
import java.util.Iterator;
import java.util.List;
import java.util.Map;
import java.util.concurrent.atomic.AtomicBoolean;

/**
 * Higher level consumer access to the network layer with basic support for futures and
 * task scheduling. This class is not thread-safe, except for wakeup().
 */
public class ConsumerNetworkClient implements Closeable {
    private static final Logger log = LoggerFactory.getLogger(ConsumerNetworkClient.class);

    private final KafkaClient client;
    private final AtomicBoolean wakeup = new AtomicBoolean(false);
    private final DelayedTaskQueue delayedTasks = new DelayedTaskQueue();
    private final Map<Node, List<ClientRequest>> unsent = new HashMap<>();
    private final Metadata metadata;
    private final Time time;
    private final long retryBackoffMs;
    private final long unsentExpiryMs;

    // this count is only accessed from the consumer's main thread
    private int wakeupDisabledCount = 0;


    public ConsumerNetworkClient(KafkaClient client,
                                 Metadata metadata,
                                 Time time,
                                 long retryBackoffMs,
                                 long requestTimeoutMs) {
        this.client = client;
        this.metadata = metadata;
        this.time = time;
        this.retryBackoffMs = retryBackoffMs;
        this.unsentExpiryMs = requestTimeoutMs;
    }

    /**
     * Schedule a new task to be executed at the given time. This is "best-effort" scheduling and
     * should only be used for coarse synchronization.
     * @param task The task to be scheduled
     * @param at The time it should run
     */
    public void schedule(DelayedTask task, long at) {
        delayedTasks.add(task, at);
    }

    /**
     * Unschedule a task. This will remove all instances of the task from the task queue.
     * This is a no-op if the task is not scheduled.
     * @param task The task to be unscheduled.
     */
    public void unschedule(DelayedTask task) {
        delayedTasks.remove(task);
    }

    /**
     * Send a new request. Note that the request is not actually transmitted on the
     * network until one of the {@link #poll(long)} variants is invoked. At this
     * point the request will either be transmitted successfully or will fail.
     * Use the returned future to obtain the result of the send. Note that there is no
     * need to check for disconnects explicitly on the {@link ClientResponse} object;
     * instead, the future will be failed with a {@link DisconnectException}.
     * @param node The destination of the request
     * @param api The Kafka API call
     * @param request The request payload
     * @return A future which indicates the result of the send.
     */
    public RequestFuture<ClientResponse> send(Node node,
                                              ApiKeys api,
                                              AbstractRequest request) {
        long now = time.milliseconds();
        RequestFutureCompletionHandler future = new RequestFutureCompletionHandler();
        RequestHeader header = client.nextRequestHeader(api);
        RequestSend send = new RequestSend(node.idString(), header, request.toStruct());
        put(node, new ClientRequest(now, true, send, future));
        return future;
    }

    private void put(Node node, ClientRequest request) {
        List<ClientRequest> nodeUnsent = unsent.get(node);
        if (nodeUnsent == null) {
            nodeUnsent = new ArrayList<>();
            unsent.put(node, nodeUnsent);
        }
        nodeUnsent.add(request);
    }

    public Node leastLoadedNode() {
        return client.leastLoadedNode(time.milliseconds());
    }

    /**
     * Block until the metadata has been refreshed.
     */
    public void awaitMetadataUpdate() {
        int version = this.metadata.requestUpdate();
        do {
            poll(Long.MAX_VALUE);
        } while (this.metadata.version() == version);
    }

    /**
     * Ensure our metadata is fresh (if an update is expected, this will block
     * until it has completed).
     */
    public void ensureFreshMetadata() {
        if (this.metadata.updateRequested() || this.metadata.timeToNextUpdate(time.milliseconds()) == 0)
            awaitMetadataUpdate();
    }

    /**
     * Wakeup an active poll. This will cause the polling thread to throw an exception either
     * on the current poll if one is active, or the next poll.
     */
    public void wakeup() {
        this.wakeup.set(true);
        this.client.wakeup();
    }

    /**
     * Block indefinitely until the given request future has finished.
     * @param future The request future to await.
     * @throws WakeupException if {@link #wakeup()} is called from another thread
     */
    public void poll(RequestFuture<?> future) {
        while (!future.isDone())
            poll(Long.MAX_VALUE);
    }

    /**
     * Block until the provided request future request has finished or the timeout has expired.
     * @param future The request future to wait for
     * @param timeout The maximum duration (in ms) to wait for the request
     * @return true if the future is done, false otherwise
     * @throws WakeupException if {@link #wakeup()} is called from another thread
     */
    public boolean poll(RequestFuture<?> future, long timeout) {
        long begin = time.milliseconds();
        long remaining = timeout;
        long now = begin;
        do {
            poll(remaining, now, true);
            now = time.milliseconds();
            long elapsed = now - begin;
            remaining = timeout - elapsed;
        } while (!future.isDone() && remaining > 0);
        return future.isDone();
    }

    /**
     * Poll for any network IO.
     * @param timeout The maximum time to wait for an IO event.
     * @throws WakeupException if {@link #wakeup()} is called from another thread
     */
    public void poll(long timeout) {
        poll(timeout, time.milliseconds(), true);
    }

    /**
     * Poll for any network IO.
     * @param timeout timeout in milliseconds
     * @param now current time in milliseconds
     */
    public void poll(long timeout, long now) {
        poll(timeout, now, true);
    }

    /**
     * Poll for network IO and return immediately. This will not trigger wakeups,
     * nor will it execute any delayed tasks.
     */
    public void pollNoWakeup() {
        disableWakeups();
        try {
            poll(0, time.milliseconds(), false);
        } finally {
            enableWakeups();
        }
    }

    private void poll(long timeout, long now, boolean executeDelayedTasks) {
        // send all the requests we can send now
        trySend(now);

        // ensure we don't poll any longer than the deadline for
        // the next scheduled task
        timeout = Math.min(timeout, delayedTasks.nextTimeout(now));
        clientPoll(timeout, now);
        now = time.milliseconds();

        // handle any disconnects by failing the active requests. note that disconnects must
        // be checked immediately following poll since any subsequent call to client.ready()
        // will reset the disconnect status
        checkDisconnects(now);

        // execute scheduled tasks
        if (executeDelayedTasks)
            delayedTasks.poll(now);

        // try again to send requests since buffer space may have been
        // cleared or a connect finished in the poll
        trySend(now);

        // fail requests that couldn't be sent if they have expired
        failExpiredRequests(now);
    }

    /**
     * Execute delayed tasks now.
     * @param now current time in milliseconds
     * @throws WakeupException if a wakeup has been requested
     */
    public void executeDelayedTasks(long now) {
        delayedTasks.poll(now);
        maybeTriggerWakeup();
    }

    /**
     * Block until all pending requests from the given node have finished.
     * @param node The node to await requests from
     */
    public void awaitPendingRequests(Node node) {
        while (pendingRequestCount(node) > 0)
            poll(retryBackoffMs);
    }

    /**
     * Get the count of pending requests to the given node. This includes both request that
     * have been transmitted (i.e. in-flight requests) and those which are awaiting transmission.
     * @param node The node in question
     * @return The number of pending requests
     */
    public int pendingRequestCount(Node node) {
        List<ClientRequest> pending = unsent.get(node);
        int unsentCount = pending == null ? 0 : pending.size();
        return unsentCount + client.inFlightRequestCount(node.idString());
    }

    /**
     * Get the total count of pending requests from all nodes. This includes both requests that
     * have been transmitted (i.e. in-flight requests) and those which are awaiting transmission.
     * @return The total count of pending requests
     */
    public int pendingRequestCount() {
        int total = 0;
        for (List<ClientRequest> requests: unsent.values())
            total += requests.size();
        return total + client.inFlightRequestCount();
    }

    private void checkDisconnects(long now) {
        // any disconnects affecting requests that have already been transmitted will be handled
        // by NetworkClient, so we just need to check whether connections for any of the unsent
        // requests have been disconnected; if they have, then we complete the corresponding future
        // and set the disconnect flag in the ClientResponse
        Iterator<Map.Entry<Node, List<ClientRequest>>> iterator = unsent.entrySet().iterator();
<<<<<<< HEAD
        while (iterator.hasNext()) {//遍历unsent集合中的每个 Node
=======
        while (iterator.hasNext()) {//遍历unsent
>>>>>>> 253514ea
            Map.Entry<Node, List<ClientRequest>> requestEntry = iterator.next();
            Node node = requestEntry.getKey();
            if (client.connectionFailed(node)) {//检测消费者与每个node的连接状态。
                // Remove entry before invoking request callback to avoid callbacks handling
                // coordinator failures traversing the unsent list again.
                iterator.remove();//从unsent集合中删除此Node对应的全部 ClientRequest
                for (ClientRequest request : requestEntry.getValue()) {
                    RequestFutureCompletionHandler handler =
                            (RequestFutureCompletionHandler) request.callback();
                    //调用ClientRequest的回调函数。
                    handler.onComplete(new ClientResponse(request, now, true, null));
                }
            }
        }
    }

    private void failExpiredRequests(long now) {
        // clear all expired unsent requests and fail their corresponding futures
        Iterator<Map.Entry<Node, List<ClientRequest>>> iterator = unsent.entrySet().iterator();
        while (iterator.hasNext()) {
            Map.Entry<Node, List<ClientRequest>> requestEntry = iterator.next();
            Iterator<ClientRequest> requestIterator = requestEntry.getValue().iterator();
            while (requestIterator.hasNext()) {
                ClientRequest request = requestIterator.next();
                if (request.createdTimeMs() < now - unsentExpiryMs) {
                    RequestFutureCompletionHandler handler =
                            (RequestFutureCompletionHandler) request.callback();
                    handler.raise(new TimeoutException("Failed to send request after " + unsentExpiryMs + " ms."));
                    requestIterator.remove();
                } else
                    break;
            }
            if (requestEntry.getValue().isEmpty())
                iterator.remove();
        }
    }

    protected void failUnsentRequests(Node node, RuntimeException e) {
        // clear unsent requests to node and fail their corresponding futures
        List<ClientRequest> unsentRequests = unsent.remove(node);
        if (unsentRequests != null) {
            for (ClientRequest request : unsentRequests) {
                RequestFutureCompletionHandler handler = (RequestFutureCompletionHandler) request.callback();
                handler.raise(e);
            }
        }
    }

    private boolean trySend(long now) {
        // send any requests that can be sent now
        boolean requestsSent = false;
        for (Map.Entry<Node, List<ClientRequest>> requestEntry: unsent.entrySet()) {
            Node node = requestEntry.getKey();
            Iterator<ClientRequest> iterator = requestEntry.getValue().iterator();
            while (iterator.hasNext()) {//便利unsent集合
                ClientRequest request = iterator.next();
                //调用NetworkClient.ready()检测是否可以发送请求
                if (client.ready(node, now)) {
                    //等待发送请求
                    client.send(request, now);
                    //从unsent集合中删除此请求。
                    iterator.remove();
                    requestsSent = true;
                }
            }
        }
        return requestsSent;
    }

    private void clientPoll(long timeout, long now) {
        client.poll(timeout, now);
        maybeTriggerWakeup();
    }

    private void maybeTriggerWakeup() {
        //通过wakeupDisabledCount检测是否在执行不可中断的方法，通过wakeup检测是否有中断请求
        if (wakeupDisabledCount == 0 && wakeup.get()) {
            wakeup.set(false);//重置中断标志
            throw new WakeupException();
        }
    }

    public void disableWakeups() {
        wakeupDisabledCount++;
    }

    public void enableWakeups() {
        if (wakeupDisabledCount <= 0)
            throw new IllegalStateException("Cannot enable wakeups since they were never disabled");

        wakeupDisabledCount--;

        // re-wakeup the client if the flag was set since previous wake-up call
        // could be cleared by poll(0) while wakeups were disabled
        if (wakeupDisabledCount == 0 && wakeup.get())
            this.client.wakeup();
    }

    @Override
    public void close() throws IOException {
        client.close();
    }

    /**
     * Find whether a previous connection has failed. Note that the failure state will persist until either
     * {@link #tryConnect(Node)} or {@link #send(Node, ApiKeys, AbstractRequest)} has been called.
     * @param node Node to connect to if possible
     */
    public boolean connectionFailed(Node node) {
        return client.connectionFailed(node);
    }

    /**
     * Initiate a connection if currently possible. This is only really useful for resetting the failed
     * status of a socket. If there is an actual request to send, then {@link #send(Node, ApiKeys, AbstractRequest)}
     * should be used.
     * @param node The node to connect to
     */
    public void tryConnect(Node node) {
        client.ready(node, time.milliseconds());
    }

    public static class RequestFutureCompletionHandler
            extends RequestFuture<ClientResponse>
            implements RequestCompletionHandler {

        @Override
        public void onComplete(ClientResponse response) {
            if (response.wasDisconnected()) {
                ClientRequest request = response.request();
                RequestSend send = request.request();
                ApiKeys api = ApiKeys.forId(send.header().apiKey());
                int correlation = send.header().correlationId();
                log.debug("Cancelled {} request {} with correlation id {} due to node {} being disconnected",
                        api, request, correlation, send.destination());
                raise(DisconnectException.INSTANCE);
            } else {
                complete(response);
            }
        }
    }
}<|MERGE_RESOLUTION|>--- conflicted
+++ resolved
@@ -290,11 +290,7 @@
         // requests have been disconnected; if they have, then we complete the corresponding future
         // and set the disconnect flag in the ClientResponse
         Iterator<Map.Entry<Node, List<ClientRequest>>> iterator = unsent.entrySet().iterator();
-<<<<<<< HEAD
         while (iterator.hasNext()) {//遍历unsent集合中的每个 Node
-=======
-        while (iterator.hasNext()) {//遍历unsent
->>>>>>> 253514ea
             Map.Entry<Node, List<ClientRequest>> requestEntry = iterator.next();
             Node node = requestEntry.getKey();
             if (client.connectionFailed(node)) {//检测消费者与每个node的连接状态。
